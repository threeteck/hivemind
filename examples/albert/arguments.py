--- conflicted
+++ resolved
@@ -105,7 +105,6 @@
     backup_every_steps: int = field(
         default=10, metadata={"help": "Frequency of backups to restore from in case of encountering NaN values"}
     )
-<<<<<<< HEAD
     use_google_dns: bool = field(
         default=True,
         metadata={
@@ -114,7 +113,6 @@
     )
     refresh_period: float = field(default=30, metadata={"help": "Period (in seconds) for fetching the keys from DHT"})
 
-=======
     use_relay: bool = field(
         default=True,
         metadata={
@@ -127,7 +125,6 @@
             "help": ""
         },
     )
->>>>>>> 11124b4e
 
 
 @dataclass
